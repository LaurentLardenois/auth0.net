using Auth0.ManagementApi.Client.Models;
using PortableRest;
using System.Collections.Generic;
using System.Threading.Tasks;

namespace Auth0.ManagementApi.Client.Clients
{
    /// <summary>
    /// Contains all the methods to call the /clients endpoints.
    /// </summary>
    public class ClientsClient : ClientBase, IClientsClient
    {
        public ClientsClient(IApiConnection connection)
            : base(connection)
        {
        }

        public Task<Core.Client> Create(ClientCreateRequest request)
        {
<<<<<<< HEAD
            return Connection.PostAsync<Core.Client>("clients", ContentTypes.Json, request, null, null, null, null);
=======
            return Connection.PostAsync<Core.Models.Client>("clients", ContentTypes.Json, request, null, null, null, null, null);
>>>>>>> 72b127e0
        }

        public Task Delete(string id)
        {
            return Connection.DeleteAsync<object>("clients/{id}", new Dictionary<string, string>
            {
                {"id", id}
            });
        }

        public Task<Core.Client> Get(string id, string fields = null, bool includeFields = true)
        {
            return Connection.GetAsync<Core.Client>("clients/{id}",
                new Dictionary<string, string>
                {
                    {"id", id}
                },
                new Dictionary<string, string>
                {
                    {"fields", fields},
                    {"include_fields", includeFields.ToString().ToLower()}
                });
        }

        public Task<IList<Core.Client>> GetAll(string fields = null, bool includeFields = true)
        {
            return Connection.GetAsync<IList<Core.Client>>("clients", null,
                new Dictionary<string, string>
                {
                    {"fields", fields},
                    {"include_fields", includeFields.ToString().ToLower()}
                });
        }

        // TODO: Look at making fields Nullable, otherwise default values are sent during PATCH
        public Task<Core.Client> Update(string id, ClientUpdateRequest request)
        {
            return Connection.PatchAsync<Core.Client>("clients/{id}", request, new Dictionary<string, string>
            {
                {"id", id}
            });
        }
    }
}<|MERGE_RESOLUTION|>--- conflicted
+++ resolved
@@ -17,11 +17,7 @@
 
         public Task<Core.Client> Create(ClientCreateRequest request)
         {
-<<<<<<< HEAD
-            return Connection.PostAsync<Core.Client>("clients", ContentTypes.Json, request, null, null, null, null);
-=======
-            return Connection.PostAsync<Core.Models.Client>("clients", ContentTypes.Json, request, null, null, null, null, null);
->>>>>>> 72b127e0
+            return Connection.PostAsync<Core.Client>("clients", ContentTypes.Json, request, null, null, null, null, null);
         }
 
         public Task Delete(string id)
