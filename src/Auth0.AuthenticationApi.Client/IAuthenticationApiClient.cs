﻿using System;
using System.Threading.Tasks;
using Auth0.AuthenticationApi.Client.Models;

namespace Auth0.AuthenticationApi.Client
{
    public interface IAuthenticationApiClient
    {
        Task<Uri> BuildAuthorizationUri(BuildAuthorizationUriRequest request);
<<<<<<< HEAD
=======

        Task<AuthenticationResponse> Authenticate(AuthenticationRequest request);
>>>>>>> 72b127e0
    }
}<|MERGE_RESOLUTION|>--- conflicted
+++ resolved
@@ -7,10 +7,7 @@
     public interface IAuthenticationApiClient
     {
         Task<Uri> BuildAuthorizationUri(BuildAuthorizationUriRequest request);
-<<<<<<< HEAD
-=======
 
         Task<AuthenticationResponse> Authenticate(AuthenticationRequest request);
->>>>>>> 72b127e0
     }
 }