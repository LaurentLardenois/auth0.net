<<<<<<< HEAD
﻿<?xml version="1.0" encoding="utf-8"?>
<Project ToolsVersion="14.0" DefaultTargets="Build" xmlns="http://schemas.microsoft.com/developer/msbuild/2003">
  <Import Project="$(MSBuildExtensionsPath)\$(MSBuildToolsVersion)\Microsoft.Common.props" Condition="Exists('$(MSBuildExtensionsPath)\$(MSBuildToolsVersion)\Microsoft.Common.props')" />
  <PropertyGroup>
    <MinimumVisualStudioVersion>11.0</MinimumVisualStudioVersion>
    <Configuration Condition=" '$(Configuration)' == '' ">Debug</Configuration>
    <Platform Condition=" '$(Platform)' == '' ">AnyCPU</Platform>
    <ProjectGuid>{01898E06-FA70-42B8-AE35-28D2BACDFBD7}</ProjectGuid>
    <OutputType>Library</OutputType>
    <AppDesignerFolder>Properties</AppDesignerFolder>
    <RootNamespace>Auth0.ManagementApi.Client</RootNamespace>
    <AssemblyName>Auth0.ManagementApi.Client</AssemblyName>
    <DefaultLanguage>en-US</DefaultLanguage>
    <FileAlignment>512</FileAlignment>
    <ProjectTypeGuids>{786C830F-07A1-408B-BD7F-6EE04809D6DB};{FAE04EC0-301F-11D3-BF4B-00C04F79EFBC}</ProjectTypeGuids>
    <TargetFrameworkProfile>Profile111</TargetFrameworkProfile>
    <TargetFrameworkVersion>v4.5</TargetFrameworkVersion>
    <NuGetPackageImportStamp>
    </NuGetPackageImportStamp>
  </PropertyGroup>
  <PropertyGroup Condition=" '$(Configuration)|$(Platform)' == 'Debug|AnyCPU' ">
    <DebugSymbols>true</DebugSymbols>
    <DebugType>full</DebugType>
    <Optimize>false</Optimize>
    <OutputPath>bin\Debug\</OutputPath>
    <DefineConstants>TRACE;DEBUG;MANAGEMENT_API</DefineConstants>
    <ErrorReport>prompt</ErrorReport>
    <WarningLevel>4</WarningLevel>
  </PropertyGroup>
  <PropertyGroup Condition=" '$(Configuration)|$(Platform)' == 'Release|AnyCPU' ">
    <DebugType>pdbonly</DebugType>
    <Optimize>true</Optimize>
    <OutputPath>bin\Release\</OutputPath>
    <DefineConstants>TRACE;MANAGEMENT_API</DefineConstants>
    <ErrorReport>prompt</ErrorReport>
    <WarningLevel>4</WarningLevel>
  </PropertyGroup>
  <ItemGroup>
    <!-- A reference to the entire .NET Framework is automatically included -->
    <None Include="app.config" />
    <EmbeddedResource Include="packages.config" />
  </ItemGroup>
  <ItemGroup>
    <Compile Include="ApiConnection.cs" />
    <Compile Include="Clients\BlacklistedTokensClient.cs" />
    <Compile Include="Clients\ClientBase.cs" />
    <Compile Include="Clients\ClientsClient.cs" />
    <Compile Include="Clients\ConnectionsClient.cs" />
    <Compile Include="Clients\DeviceCredentialsClient.cs" />
    <Compile Include="Clients\EmailProviderClient.cs" />
    <Compile Include="Clients\IBlacklistedTokensClient.cs" />
    <Compile Include="Clients\IClientsClient.cs" />
    <Compile Include="Clients\IConnectionsClient.cs" />
    <Compile Include="Clients\IDeviceCredentialsClient.cs" />
    <Compile Include="Clients\IEmailProviderClient.cs" />
    <Compile Include="Clients\IJobsClient.cs" />
    <Compile Include="Clients\IRulesClient.cs" />
    <Compile Include="Clients\IStatsClient.cs" />
    <Compile Include="Clients\ITentantSettingsClient.cs" />
    <Compile Include="Clients\ITicketsClient.cs" />
    <Compile Include="Clients\IUsersClient.cs" />
    <Compile Include="Clients\JobsClient.cs" />
    <Compile Include="Clients\RulesClient.cs" />
    <Compile Include="Clients\StatsClient.cs" />
    <Compile Include="Clients\TentantSettingsClient.cs" />
    <Compile Include="Clients\TicketsClient.cs" />
    <Compile Include="Clients\UsersClient.cs" />
    <Compile Include="Diagnostics\DiagnosticsComponent.cs" />
    <Compile Include="Diagnostics\DiagnosticsHeader.cs" />
    <Compile Include="Diagnostics\Utils.cs" />
    <Compile Include="Exceptions\ApiException.cs" />
    <Compile Include="IApiConnection.cs" />
    <Compile Include="IManagementApiClient.cs" />
    <Compile Include="ManagementApiClient.cs" />
    <Compile Include="Models\AccountLinkResponse.cs" />
    <Compile Include="Models\AccountLinkResponseProfileData.cs" />
    <Compile Include="Models\BlacklistedTokenCreateRequest.cs" />
    <Compile Include="Models\ClientCreateRequest.cs" />
    <Compile Include="Models\ClientUpdateRequest.cs" />
    <Compile Include="Models\ConnectionCreateRequest.cs" />
    <Compile Include="Models\ConnectionUpdateRequest.cs" />
    <Compile Include="Models\DeviceCredentialCreateRequest.cs" />
    <Compile Include="Models\EmailProviderConfigureRequest.cs" />
    <Compile Include="Models\EmailProviderUpdateRequest.cs" />
    <Compile Include="Models\EmailVerificationTicketRequest.cs" />
    <Compile Include="Models\PasswordChangeTicketRequest.cs" />
    <Compile Include="Models\RuleCreateRequest.cs" />
    <Compile Include="Models\RuleUpdateRequest.cs" />
    <Compile Include="Models\TenantSettingsUpdateRequest.cs" />
    <Compile Include="Models\UserAccountJwtLinkRequest.cs" />
    <Compile Include="Models\UserAccountLinkRequest.cs" />
    <Compile Include="Models\UserCreateRequest.cs" />
    <Compile Include="Models\UserUpdateRequest.cs" />
    <Compile Include="Models\VerifyEmailJobRequest.cs" />
    <Compile Include="Properties\AssemblyInfo.cs" />
  </ItemGroup>
  <ItemGroup>
    <Reference Include="Microsoft.Threading.Tasks, Version=1.0.12.0, Culture=neutral, PublicKeyToken=b03f5f7f11d50a3a, processorArchitecture=MSIL">
      <HintPath>..\..\packages\Microsoft.Bcl.Async.1.0.168\lib\portable-net45+win8+wpa81\Microsoft.Threading.Tasks.dll</HintPath>
      <Private>True</Private>
    </Reference>
    <Reference Include="Microsoft.Threading.Tasks.Extensions, Version=1.0.12.0, Culture=neutral, PublicKeyToken=b03f5f7f11d50a3a, processorArchitecture=MSIL">
      <HintPath>..\..\packages\Microsoft.Bcl.Async.1.0.168\lib\portable-net45+win8+wpa81\Microsoft.Threading.Tasks.Extensions.dll</HintPath>
      <Private>True</Private>
    </Reference>
    <Reference Include="Newtonsoft.Json, Version=7.0.0.0, Culture=neutral, PublicKeyToken=30ad4fe6b2a6aeed, processorArchitecture=MSIL">
      <HintPath>..\..\packages\Newtonsoft.Json.7.0.1\lib\portable-net40+sl5+wp80+win8+wpa81\Newtonsoft.Json.dll</HintPath>
      <Private>True</Private>
    </Reference>
    <Reference Include="PortableRest, Version=3.1.0.0, Culture=neutral, processorArchitecture=MSIL">
      <HintPath>..\..\packages\PortableRest.3.1.0-Beta2a\lib\portable-net45+sl5+wp8+win8+wpa81+MonoTouch10+MonoAndroid10+xamarinmac20+xamarinios10\PortableRest.dll</HintPath>
      <Private>True</Private>
    </Reference>
    <Reference Include="System.Net.Http.Extensions, Version=1.5.0.0, Culture=neutral, PublicKeyToken=b03f5f7f11d50a3a, processorArchitecture=MSIL">
      <HintPath>..\..\packages\Microsoft.Net.Http.2.2.29\lib\portable-net45+win8+wpa81\System.Net.Http.Extensions.dll</HintPath>
      <Private>True</Private>
    </Reference>
    <Reference Include="System.Net.Http.Primitives, Version=4.2.29.0, Culture=neutral, PublicKeyToken=b03f5f7f11d50a3a, processorArchitecture=MSIL">
      <HintPath>..\..\packages\Microsoft.Net.Http.2.2.29\lib\portable-net45+win8+wpa81\System.Net.Http.Primitives.dll</HintPath>
      <Private>True</Private>
    </Reference>
  </ItemGroup>
  <ItemGroup>
    <ProjectReference Include="..\Auth0.Core\Auth0.Core.csproj">
      <Project>{c5395825-ef6d-438e-9e22-95975f1276e8}</Project>
      <Name>Auth0.Core</Name>
    </ProjectReference>
  </ItemGroup>
  <ItemGroup />
  <Import Project="$(MSBuildExtensionsPath32)\Microsoft\Portable\$(TargetFrameworkVersion)\Microsoft.Portable.CSharp.targets" />
  <Import Project="..\..\packages\Microsoft.Bcl.Build.1.0.21\build\Microsoft.Bcl.Build.targets" Condition="Exists('..\..\packages\Microsoft.Bcl.Build.1.0.21\build\Microsoft.Bcl.Build.targets')" />
  <Target Name="EnsureNuGetPackageBuildImports" BeforeTargets="PrepareForBuild">
    <PropertyGroup>
      <ErrorText>This project references NuGet package(s) that are missing on this computer. Use NuGet Package Restore to download them.  For more information, see http://go.microsoft.com/fwlink/?LinkID=322105. The missing file is {0}.</ErrorText>
    </PropertyGroup>
    <Error Condition="!Exists('..\..\packages\Microsoft.Bcl.Build.1.0.21\build\Microsoft.Bcl.Build.targets')" Text="$([System.String]::Format('$(ErrorText)', '..\..\packages\Microsoft.Bcl.Build.1.0.21\build\Microsoft.Bcl.Build.targets'))" />
  </Target>
=======
﻿<?xml version="1.0" encoding="utf-8"?>
<Project ToolsVersion="14.0" DefaultTargets="Build" xmlns="http://schemas.microsoft.com/developer/msbuild/2003">
  <Import Project="$(MSBuildExtensionsPath)\$(MSBuildToolsVersion)\Microsoft.Common.props" Condition="Exists('$(MSBuildExtensionsPath)\$(MSBuildToolsVersion)\Microsoft.Common.props')" />
  <PropertyGroup>
    <MinimumVisualStudioVersion>11.0</MinimumVisualStudioVersion>
    <Configuration Condition=" '$(Configuration)' == '' ">Debug</Configuration>
    <Platform Condition=" '$(Platform)' == '' ">AnyCPU</Platform>
    <ProjectGuid>{01898E06-FA70-42B8-AE35-28D2BACDFBD7}</ProjectGuid>
    <OutputType>Library</OutputType>
    <AppDesignerFolder>Properties</AppDesignerFolder>
    <RootNamespace>Auth0.ManagementApi.Client</RootNamespace>
    <AssemblyName>Auth0.ManagementApi.Client</AssemblyName>
    <DefaultLanguage>en-US</DefaultLanguage>
    <FileAlignment>512</FileAlignment>
    <ProjectTypeGuids>{786C830F-07A1-408B-BD7F-6EE04809D6DB};{FAE04EC0-301F-11D3-BF4B-00C04F79EFBC}</ProjectTypeGuids>
    <TargetFrameworkProfile>Profile111</TargetFrameworkProfile>
    <TargetFrameworkVersion>v4.5</TargetFrameworkVersion>
    <NuGetPackageImportStamp>
    </NuGetPackageImportStamp>
  </PropertyGroup>
  <PropertyGroup Condition=" '$(Configuration)|$(Platform)' == 'Debug|AnyCPU' ">
    <DebugSymbols>true</DebugSymbols>
    <DebugType>full</DebugType>
    <Optimize>false</Optimize>
    <OutputPath>bin\Debug\</OutputPath>
    <DefineConstants>TRACE;DEBUG;MANAGEMENT_API</DefineConstants>
    <ErrorReport>prompt</ErrorReport>
    <WarningLevel>4</WarningLevel>
  </PropertyGroup>
  <PropertyGroup Condition=" '$(Configuration)|$(Platform)' == 'Release|AnyCPU' ">
    <DebugType>pdbonly</DebugType>
    <Optimize>true</Optimize>
    <OutputPath>bin\Release\</OutputPath>
    <DefineConstants>TRACE;MANAGEMENT_API</DefineConstants>
    <ErrorReport>prompt</ErrorReport>
    <WarningLevel>4</WarningLevel>
  </PropertyGroup>
  <ItemGroup>
    <!-- A reference to the entire .NET Framework is automatically included -->
    <None Include="app.config" />
    <EmbeddedResource Include="packages.config" />
  </ItemGroup>
  <ItemGroup>
    <Compile Include="ApiConnection.cs" />
    <Compile Include="Clients\BlacklistedTokensClient.cs" />
    <Compile Include="Clients\ClientBase.cs" />
    <Compile Include="Clients\ClientsClient.cs" />
    <Compile Include="Clients\ConnectionsClient.cs" />
    <Compile Include="Clients\DeviceCredentialsClient.cs" />
    <Compile Include="Clients\EmailProviderClient.cs" />
    <Compile Include="Clients\IBlacklistedTokensClient.cs" />
    <Compile Include="Clients\IClientsClient.cs" />
    <Compile Include="Clients\IConnectionsClient.cs" />
    <Compile Include="Clients\IDeviceCredentialsClient.cs" />
    <Compile Include="Clients\IEmailProviderClient.cs" />
    <Compile Include="Clients\IJobsClient.cs" />
    <Compile Include="Clients\IRulesClient.cs" />
    <Compile Include="Clients\IStatsClient.cs" />
    <Compile Include="Clients\ITentantSettingsClient.cs" />
    <Compile Include="Clients\ITicketsClient.cs" />
    <Compile Include="Clients\IUsersClient.cs" />
    <Compile Include="Clients\JobsClient.cs" />
    <Compile Include="Clients\RulesClient.cs" />
    <Compile Include="Clients\StatsClient.cs" />
    <Compile Include="Clients\TentantSettingsClient.cs" />
    <Compile Include="Clients\TicketsClient.cs" />
    <Compile Include="Clients\UsersClient.cs" />
    <Compile Include="Diagnostics\DiagnosticsComponent.cs" />
    <Compile Include="Diagnostics\DiagnosticsHeader.cs" />
    <Compile Include="Diagnostics\Utils.cs" />
    <Compile Include="Exceptions\ApiException.cs" />
    <Compile Include="IManagementApiClient.cs" />
    <Compile Include="IApiConnection.cs" />
    <Compile Include="ManagementApiClient.cs" />
    <Compile Include="Models\FileUploadParameter.cs" />
    <Compile Include="Properties\AssemblyInfo.cs" />
  </ItemGroup>
  <ItemGroup>
    <Reference Include="Microsoft.Threading.Tasks, Version=1.0.12.0, Culture=neutral, PublicKeyToken=b03f5f7f11d50a3a, processorArchitecture=MSIL">
      <HintPath>..\..\packages\Microsoft.Bcl.Async.1.0.168\lib\portable-net45+win8+wpa81\Microsoft.Threading.Tasks.dll</HintPath>
      <Private>True</Private>
    </Reference>
    <Reference Include="Microsoft.Threading.Tasks.Extensions, Version=1.0.12.0, Culture=neutral, PublicKeyToken=b03f5f7f11d50a3a, processorArchitecture=MSIL">
      <HintPath>..\..\packages\Microsoft.Bcl.Async.1.0.168\lib\portable-net45+win8+wpa81\Microsoft.Threading.Tasks.Extensions.dll</HintPath>
      <Private>True</Private>
    </Reference>
    <Reference Include="Newtonsoft.Json, Version=7.0.0.0, Culture=neutral, PublicKeyToken=30ad4fe6b2a6aeed, processorArchitecture=MSIL">
      <HintPath>..\..\packages\Newtonsoft.Json.7.0.1\lib\portable-net40+sl5+wp80+win8+wpa81\Newtonsoft.Json.dll</HintPath>
      <Private>True</Private>
    </Reference>
    <Reference Include="PortableRest, Version=3.1.0.0, Culture=neutral, processorArchitecture=MSIL">
      <HintPath>..\..\packages\PortableRest.3.1.0-Beta2a\lib\portable-net45+sl5+wp8+win8+wpa81+MonoTouch10+MonoAndroid10+xamarinmac20+xamarinios10\PortableRest.dll</HintPath>
      <Private>True</Private>
    </Reference>
    <Reference Include="System.Net.Http.Extensions, Version=1.5.0.0, Culture=neutral, PublicKeyToken=b03f5f7f11d50a3a, processorArchitecture=MSIL">
      <HintPath>..\..\packages\Microsoft.Net.Http.2.2.29\lib\portable-net45+win8+wpa81\System.Net.Http.Extensions.dll</HintPath>
      <Private>True</Private>
    </Reference>
    <Reference Include="System.Net.Http.Primitives, Version=4.2.29.0, Culture=neutral, PublicKeyToken=b03f5f7f11d50a3a, processorArchitecture=MSIL">
      <HintPath>..\..\packages\Microsoft.Net.Http.2.2.29\lib\portable-net45+win8+wpa81\System.Net.Http.Primitives.dll</HintPath>
      <Private>True</Private>
    </Reference>
  </ItemGroup>
  <ItemGroup>
    <ProjectReference Include="..\Auth0.Core\Auth0.Core.csproj">
      <Project>{c5395825-ef6d-438e-9e22-95975f1276e8}</Project>
      <Name>Auth0.Core</Name>
    </ProjectReference>
  </ItemGroup>
  <ItemGroup />
  <Import Project="$(MSBuildExtensionsPath32)\Microsoft\Portable\$(TargetFrameworkVersion)\Microsoft.Portable.CSharp.targets" />
  <Import Project="..\..\packages\Microsoft.Bcl.Build.1.0.21\build\Microsoft.Bcl.Build.targets" Condition="Exists('..\..\packages\Microsoft.Bcl.Build.1.0.21\build\Microsoft.Bcl.Build.targets')" />
  <Target Name="EnsureNuGetPackageBuildImports" BeforeTargets="PrepareForBuild">
    <PropertyGroup>
      <ErrorText>This project references NuGet package(s) that are missing on this computer. Use NuGet Package Restore to download them.  For more information, see http://go.microsoft.com/fwlink/?LinkID=322105. The missing file is {0}.</ErrorText>
    </PropertyGroup>
    <Error Condition="!Exists('..\..\packages\Microsoft.Bcl.Build.1.0.21\build\Microsoft.Bcl.Build.targets')" Text="$([System.String]::Format('$(ErrorText)', '..\..\packages\Microsoft.Bcl.Build.1.0.21\build\Microsoft.Bcl.Build.targets'))" />
  </Target>
>>>>>>> 72b127e0
  <!-- To modify your build process, add your task inside one of the targets below and uncomment it. 
       Other similar extension points exist, see Microsoft.Common.targets.
  <Target Name="BeforeBuild">
  </Target>
  <Target Name="AfterBuild">
  </Target>
  -->
</Project><|MERGE_RESOLUTION|>--- conflicted
+++ resolved
@@ -1,5 +1,4 @@
-<<<<<<< HEAD
-﻿<?xml version="1.0" encoding="utf-8"?>
+<?xml version="1.0" encoding="utf-8"?>
 <Project ToolsVersion="14.0" DefaultTargets="Build" xmlns="http://schemas.microsoft.com/developer/msbuild/2003">
   <Import Project="$(MSBuildExtensionsPath)\$(MSBuildToolsVersion)\Microsoft.Common.props" Condition="Exists('$(MSBuildExtensionsPath)\$(MSBuildToolsVersion)\Microsoft.Common.props')" />
   <PropertyGroup>
@@ -136,126 +135,6 @@
     </PropertyGroup>
     <Error Condition="!Exists('..\..\packages\Microsoft.Bcl.Build.1.0.21\build\Microsoft.Bcl.Build.targets')" Text="$([System.String]::Format('$(ErrorText)', '..\..\packages\Microsoft.Bcl.Build.1.0.21\build\Microsoft.Bcl.Build.targets'))" />
   </Target>
-=======
-﻿<?xml version="1.0" encoding="utf-8"?>
-<Project ToolsVersion="14.0" DefaultTargets="Build" xmlns="http://schemas.microsoft.com/developer/msbuild/2003">
-  <Import Project="$(MSBuildExtensionsPath)\$(MSBuildToolsVersion)\Microsoft.Common.props" Condition="Exists('$(MSBuildExtensionsPath)\$(MSBuildToolsVersion)\Microsoft.Common.props')" />
-  <PropertyGroup>
-    <MinimumVisualStudioVersion>11.0</MinimumVisualStudioVersion>
-    <Configuration Condition=" '$(Configuration)' == '' ">Debug</Configuration>
-    <Platform Condition=" '$(Platform)' == '' ">AnyCPU</Platform>
-    <ProjectGuid>{01898E06-FA70-42B8-AE35-28D2BACDFBD7}</ProjectGuid>
-    <OutputType>Library</OutputType>
-    <AppDesignerFolder>Properties</AppDesignerFolder>
-    <RootNamespace>Auth0.ManagementApi.Client</RootNamespace>
-    <AssemblyName>Auth0.ManagementApi.Client</AssemblyName>
-    <DefaultLanguage>en-US</DefaultLanguage>
-    <FileAlignment>512</FileAlignment>
-    <ProjectTypeGuids>{786C830F-07A1-408B-BD7F-6EE04809D6DB};{FAE04EC0-301F-11D3-BF4B-00C04F79EFBC}</ProjectTypeGuids>
-    <TargetFrameworkProfile>Profile111</TargetFrameworkProfile>
-    <TargetFrameworkVersion>v4.5</TargetFrameworkVersion>
-    <NuGetPackageImportStamp>
-    </NuGetPackageImportStamp>
-  </PropertyGroup>
-  <PropertyGroup Condition=" '$(Configuration)|$(Platform)' == 'Debug|AnyCPU' ">
-    <DebugSymbols>true</DebugSymbols>
-    <DebugType>full</DebugType>
-    <Optimize>false</Optimize>
-    <OutputPath>bin\Debug\</OutputPath>
-    <DefineConstants>TRACE;DEBUG;MANAGEMENT_API</DefineConstants>
-    <ErrorReport>prompt</ErrorReport>
-    <WarningLevel>4</WarningLevel>
-  </PropertyGroup>
-  <PropertyGroup Condition=" '$(Configuration)|$(Platform)' == 'Release|AnyCPU' ">
-    <DebugType>pdbonly</DebugType>
-    <Optimize>true</Optimize>
-    <OutputPath>bin\Release\</OutputPath>
-    <DefineConstants>TRACE;MANAGEMENT_API</DefineConstants>
-    <ErrorReport>prompt</ErrorReport>
-    <WarningLevel>4</WarningLevel>
-  </PropertyGroup>
-  <ItemGroup>
-    <!-- A reference to the entire .NET Framework is automatically included -->
-    <None Include="app.config" />
-    <EmbeddedResource Include="packages.config" />
-  </ItemGroup>
-  <ItemGroup>
-    <Compile Include="ApiConnection.cs" />
-    <Compile Include="Clients\BlacklistedTokensClient.cs" />
-    <Compile Include="Clients\ClientBase.cs" />
-    <Compile Include="Clients\ClientsClient.cs" />
-    <Compile Include="Clients\ConnectionsClient.cs" />
-    <Compile Include="Clients\DeviceCredentialsClient.cs" />
-    <Compile Include="Clients\EmailProviderClient.cs" />
-    <Compile Include="Clients\IBlacklistedTokensClient.cs" />
-    <Compile Include="Clients\IClientsClient.cs" />
-    <Compile Include="Clients\IConnectionsClient.cs" />
-    <Compile Include="Clients\IDeviceCredentialsClient.cs" />
-    <Compile Include="Clients\IEmailProviderClient.cs" />
-    <Compile Include="Clients\IJobsClient.cs" />
-    <Compile Include="Clients\IRulesClient.cs" />
-    <Compile Include="Clients\IStatsClient.cs" />
-    <Compile Include="Clients\ITentantSettingsClient.cs" />
-    <Compile Include="Clients\ITicketsClient.cs" />
-    <Compile Include="Clients\IUsersClient.cs" />
-    <Compile Include="Clients\JobsClient.cs" />
-    <Compile Include="Clients\RulesClient.cs" />
-    <Compile Include="Clients\StatsClient.cs" />
-    <Compile Include="Clients\TentantSettingsClient.cs" />
-    <Compile Include="Clients\TicketsClient.cs" />
-    <Compile Include="Clients\UsersClient.cs" />
-    <Compile Include="Diagnostics\DiagnosticsComponent.cs" />
-    <Compile Include="Diagnostics\DiagnosticsHeader.cs" />
-    <Compile Include="Diagnostics\Utils.cs" />
-    <Compile Include="Exceptions\ApiException.cs" />
-    <Compile Include="IManagementApiClient.cs" />
-    <Compile Include="IApiConnection.cs" />
-    <Compile Include="ManagementApiClient.cs" />
-    <Compile Include="Models\FileUploadParameter.cs" />
-    <Compile Include="Properties\AssemblyInfo.cs" />
-  </ItemGroup>
-  <ItemGroup>
-    <Reference Include="Microsoft.Threading.Tasks, Version=1.0.12.0, Culture=neutral, PublicKeyToken=b03f5f7f11d50a3a, processorArchitecture=MSIL">
-      <HintPath>..\..\packages\Microsoft.Bcl.Async.1.0.168\lib\portable-net45+win8+wpa81\Microsoft.Threading.Tasks.dll</HintPath>
-      <Private>True</Private>
-    </Reference>
-    <Reference Include="Microsoft.Threading.Tasks.Extensions, Version=1.0.12.0, Culture=neutral, PublicKeyToken=b03f5f7f11d50a3a, processorArchitecture=MSIL">
-      <HintPath>..\..\packages\Microsoft.Bcl.Async.1.0.168\lib\portable-net45+win8+wpa81\Microsoft.Threading.Tasks.Extensions.dll</HintPath>
-      <Private>True</Private>
-    </Reference>
-    <Reference Include="Newtonsoft.Json, Version=7.0.0.0, Culture=neutral, PublicKeyToken=30ad4fe6b2a6aeed, processorArchitecture=MSIL">
-      <HintPath>..\..\packages\Newtonsoft.Json.7.0.1\lib\portable-net40+sl5+wp80+win8+wpa81\Newtonsoft.Json.dll</HintPath>
-      <Private>True</Private>
-    </Reference>
-    <Reference Include="PortableRest, Version=3.1.0.0, Culture=neutral, processorArchitecture=MSIL">
-      <HintPath>..\..\packages\PortableRest.3.1.0-Beta2a\lib\portable-net45+sl5+wp8+win8+wpa81+MonoTouch10+MonoAndroid10+xamarinmac20+xamarinios10\PortableRest.dll</HintPath>
-      <Private>True</Private>
-    </Reference>
-    <Reference Include="System.Net.Http.Extensions, Version=1.5.0.0, Culture=neutral, PublicKeyToken=b03f5f7f11d50a3a, processorArchitecture=MSIL">
-      <HintPath>..\..\packages\Microsoft.Net.Http.2.2.29\lib\portable-net45+win8+wpa81\System.Net.Http.Extensions.dll</HintPath>
-      <Private>True</Private>
-    </Reference>
-    <Reference Include="System.Net.Http.Primitives, Version=4.2.29.0, Culture=neutral, PublicKeyToken=b03f5f7f11d50a3a, processorArchitecture=MSIL">
-      <HintPath>..\..\packages\Microsoft.Net.Http.2.2.29\lib\portable-net45+win8+wpa81\System.Net.Http.Primitives.dll</HintPath>
-      <Private>True</Private>
-    </Reference>
-  </ItemGroup>
-  <ItemGroup>
-    <ProjectReference Include="..\Auth0.Core\Auth0.Core.csproj">
-      <Project>{c5395825-ef6d-438e-9e22-95975f1276e8}</Project>
-      <Name>Auth0.Core</Name>
-    </ProjectReference>
-  </ItemGroup>
-  <ItemGroup />
-  <Import Project="$(MSBuildExtensionsPath32)\Microsoft\Portable\$(TargetFrameworkVersion)\Microsoft.Portable.CSharp.targets" />
-  <Import Project="..\..\packages\Microsoft.Bcl.Build.1.0.21\build\Microsoft.Bcl.Build.targets" Condition="Exists('..\..\packages\Microsoft.Bcl.Build.1.0.21\build\Microsoft.Bcl.Build.targets')" />
-  <Target Name="EnsureNuGetPackageBuildImports" BeforeTargets="PrepareForBuild">
-    <PropertyGroup>
-      <ErrorText>This project references NuGet package(s) that are missing on this computer. Use NuGet Package Restore to download them.  For more information, see http://go.microsoft.com/fwlink/?LinkID=322105. The missing file is {0}.</ErrorText>
-    </PropertyGroup>
-    <Error Condition="!Exists('..\..\packages\Microsoft.Bcl.Build.1.0.21\build\Microsoft.Bcl.Build.targets')" Text="$([System.String]::Format('$(ErrorText)', '..\..\packages\Microsoft.Bcl.Build.1.0.21\build\Microsoft.Bcl.Build.targets'))" />
-  </Target>
->>>>>>> 72b127e0
   <!-- To modify your build process, add your task inside one of the targets below and uncomment it. 
        Other similar extension points exist, see Microsoft.Common.targets.
   <Target Name="BeforeBuild">
