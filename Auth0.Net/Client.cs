--- conflicted
+++ resolved
@@ -1,528 +1,492 @@
-﻿using System.IO;
-
-namespace Auth0
-{
-    using System;
-    using System.Collections.Generic;
-    using System.Linq;
-    using System.Text.RegularExpressions;
-    using System.Net;
-    using Newtonsoft.Json;
-    using RestSharp;
-    using Newtonsoft.Json.Linq;
-
-    /// <summary>
-    /// Provides access to Auth0 services.
-    /// </summary>
-    public class Client
-    {
-        private static readonly Regex NextRelLinkRegex = new Regex("<(?<url>.*)>.*rel=\"next\"", RegexOptions.Compiled | RegexOptions.IgnoreCase);
-
-        private readonly string clientID;
-        private readonly string clientSecret;
-        private readonly string domain;
-        private AccessToken currentToken;
-        private readonly RestClient client;
-
-        /// <summary>
-        /// Creates an instance of the client.
-        /// </summary>
-        /// <param name="clientID">The client id of the application, as shown in the dashboard settings.</param>
-        /// <param name="clientSecret">The client secret of the application, as shown in the dashboard settings.</param>
-        /// <param name="domain">The domain for the Auth0 server.</param>
-        public Client(string clientID, string clientSecret, string domain)
-        {
-            this.clientID = clientID;
-            this.clientSecret = clientSecret;
-            this.domain = domain;
-            string url = "https://" + this.domain;
-            this.client = new RestClient(url);
-        }
-
-<<<<<<< HEAD
-        /// <summary>
-        /// Returns a list of all the connections defined for the application.
-        /// </summary>
-        /// <returns>An IEnumerable of connections.</returns>
-        public IEnumerable<Connection> GetConnections()
-=======
-        public Page<Connection> GetConnections(int pageSize = 0)
->>>>>>> 2d72725b
-        {
-            return this.GetConnectionsInternal(pageSize: pageSize);
-        }
-
-<<<<<<< HEAD
-        /// <summary>
-        /// Returns a list of all the social connections defined for the application.
-        /// </summary>
-        /// <returns>An IEnumerable of connections.</returns>
-        public IEnumerable<Connection> GetSocialConnections()
-=======
-        public Page<Connection> GetSocialConnections(int pageSize = 0)
->>>>>>> 2d72725b
-        {
-            return this.GetConnectionsInternal(onlySocials: true, pageSize: pageSize);
-        }
-
-<<<<<<< HEAD
-        /// <summary>
-        /// Returns a list of all the enterprise connections defined for the application.
-        /// </summary>
-        /// <returns>An IEnumerable of connections.</returns>
-        public IEnumerable<Connection> GetEnterpriseConnections()
-=======
-        public Page<Connection> GetEnterpriseConnections(int pageSize = 0)
->>>>>>> 2d72725b
-        {
-            return this.GetConnectionsInternal(onlyEnterprise: true, pageSize: pageSize);
-        }
-
-        /// <summary>
-        /// Creates a new connection using a provisioning ticket.
-        /// </summary>
-        /// <param name="provisioningTicket">The provisioning ticket containing the options for the new connection.</param>
-        /// <returns>An instance of CreateConnectionResult containing the results of the operation.</returns>
-        public CreateConnectionResult CreateConnection(ProvisioningTicket provisioningTicket)
-        {
-            var connectionTicket = new Connection(
-                provisioningTicket.strategy, 
-                provisioningTicket.options["tenant_domain"]);
-
-            if (provisioningTicket.options.ContainsKey("adfs_server") &&
-                !string.IsNullOrEmpty(provisioningTicket.options["adfs_server"]))
-            {
-                connectionTicket.Options.AdfsServer = provisioningTicket.options["adfs_server"];
-            }
-
-            if (provisioningTicket.options.ContainsKey("server_url") &&
-                !string.IsNullOrEmpty(provisioningTicket.options["server_url"]))
-            {
-                connectionTicket.Options.ServerUrl = provisioningTicket.options["server_url"];
-            }
-
-            try
-            {
-                var connection = this.CreateConnection(connectionTicket);
-                return new CreateConnectionResult
-                {
-                    worked = true,
-                    provisioning_ticket_url = connection.ProvisioningTicketUrl
-                };
-            }
-            catch (Exception ex)
-            {
-                return new CreateConnectionResult
-                {
-                    worked = false,
-                    error = ex.Message
-                };
-            }
-        }
-
-        /// <summary>
-        /// Creates a new connection.
-        /// </summary>
-        /// <param name="ticket">An instance of a Connection object representing the connection to create.</param>
-        /// <returns>An instance of the Connection object created.</returns>
-        public Connection CreateConnection(Connection ticket)
-        {
-            var accessToken = this.GetAccessToken();
-
-            var request = new RestRequest("/api/connections?access_token=" + accessToken, Method.POST);
-            request.JsonSerializer = new RestSharp.Serializers.JsonSerializer();
-            
-            request.RequestFormat = DataFormat.Json;
-            request.AddHeader("Content-Type", "application/json");
-            request.AddBody(ticket);
-
-            var result = this.client.Execute(request);
-            if (result.StatusCode != HttpStatusCode.OK && result.StatusCode != HttpStatusCode.Created)
-            {
-                var detail = GetErrorDetails(result.Content);
-                throw new InvalidOperationException(
-                    string.Format("{0} - {1}", result.StatusDescription, detail));
-            }
-
-            return JsonConvert.DeserializeObject<Connection>(result.Content);
-        }
-
-        /// <summary>
-        /// Deletes a previously created connection.
-        /// </summary>
-        /// <param name="connectionName">The name of the connection to delete.</param>
-        public void DeleteConnection(string connectionName)
-        {
-            var accessToken = this.GetAccessToken();
-            var request = new RestRequest("/api/connections/{name}?access_token={accessToken}", Method.DELETE);
-            
-            request.AddParameter("name", connectionName, ParameterType.UrlSegment);
-            request.AddParameter("accessToken", accessToken, ParameterType.UrlSegment);
-
-            this.client.Execute(request);
-        }
-
-<<<<<<< HEAD
-        /// <summary>
-        /// Gets all the users available in a connection.
-        /// </summary>
-        /// <param name="connectionName">The connection name.</param>
-        /// <returns>An IEnumerable of User instances.</returns>
-        public IEnumerable<User> GetUsersByConnection(string connectionName)
-=======
-        public Page<User> GetUsersByConnection(string connectionName, int pageSize = 0)
->>>>>>> 2d72725b
-        {
-            return this.GetUsersByConnection(connectionName, string.Empty, pageSize);
-        }
-
-<<<<<<< HEAD
-        /// <summary>
-        /// Gets all the users available in a connection that match a search string.
-        /// If the connection doesn't have a directory or it is a social connection like 
-        /// Google OAuth 2 it will return all the users that have logged in to your 
-        /// application at least once.
-        /// </summary>
-        /// <param name="connectionName">The connection name.</param>
-        /// <param name="search">The search string to use.</param>
-        /// <returns>An IEnumerable of User instances.</returns>
-        public IEnumerable<User> GetUsersByConnection(string connectionName, string search)
-=======
-        public Page<User> GetUsersByConnection(string connectionName, string search, int pageSize = 0)
->>>>>>> 2d72725b
-        {
-            var request = new RestRequest("/api/connections/{connectionName}/users");
-            request.AddParameter("connectionName", connectionName, ParameterType.UrlSegment);
-
-            if (!string.IsNullOrEmpty(search))
-            {
-                request.AddParameter("search", search);
-            }
-
-            if (pageSize > 0)
-            {
-                request.AddParameter("per_page", pageSize);
-            }
-
-            return LoadPagedResource<User>(request);
-        }
-
-<<<<<<< HEAD
-        /// <summary>
-        /// Gets all the users available in social connections.
-        /// If the connection doesn't have a directory or it is a social connection like 
-        /// Google OAuth 2 it will return all the users that have logged in to your 
-        /// application at least once.
-        /// </summary>
-        /// <returns>An IEnumerable of User instances.</returns>
-        public IEnumerable<User> GetSocialUsers()
-=======
-        public Page<User> GetSocialUsers(int pageSize = 0)
->>>>>>> 2d72725b
-        {
-            return this.GetSocialUsers(string.Empty, pageSize);
-        }
-
-<<<<<<< HEAD
-        /// <summary>
-        /// Gets all the users available in social connections that match a search string.
-        /// If the connection doesn't have a directory or it is a social connection like 
-        /// Google OAuth 2 it will return all the users that have logged in to your 
-        /// application at least once.
-        /// </summary>
-        /// <param name="search">The search string to use.</param>
-        /// <returns>An IEnumerable of User instances.</returns>
-        public IEnumerable<User> GetSocialUsers(string search)
-=======
-        public Page<User> GetSocialUsers(string search, int pageSize = 0)
->>>>>>> 2d72725b
-        {
-            return this.GetUsers("socialconnections", search, pageSize);
-        }
-
-<<<<<<< HEAD
-        /// <summary>
-        /// Gets all the users available in enterprise connections.
-        /// If the connection doesn't have a directory or it is a social connection like 
-        /// Google OAuth 2 it will return all the users that have logged in to your 
-        /// application at least once.
-        /// </summary>
-        /// <returns>An IEnumerable of User instances.</returns>
-        public IEnumerable<User> GetEnterpriseUsers()
-=======
-        public Page<User> GetEnterpriseUsers(int pageSize = 0)
->>>>>>> 2d72725b
-        {
-            return this.GetEnterpriseUsers(string.Empty, pageSize);
-        }
-
-<<<<<<< HEAD
-        /// <summary>
-        /// Gets all the users available in enterprise connections that match a search string.
-        /// If the connection doesn't have a directory or it is a social connection like 
-        /// Google OAuth 2 it will return all the users that have logged in to your 
-        /// application at least once.
-        /// </summary>
-        /// <param name="search">The search string to use.</param>
-        /// <returns>An IEnumerable of User instances.</returns>
-        public IEnumerable<User> GetEnterpriseUsers(string search)
-=======
-        public Page<User> GetEnterpriseUsers(string search, int pageSize = 0)
->>>>>>> 2d72725b
-        {
-            return this.GetUsers("enterpriseconnections", search, pageSize);
-        }
-
-        /// <summary>
-        /// Asks the server an access token, providing an authorization code.
-        /// </summary>
-        /// <param name="code">The authorization code received.</param>
-        /// <param name="redirectUri">The redirect uri.</param>
-        /// <returns>An instance of TokenResult containing the access token.</returns>
-        public TokenResult ExchangeAuthorizationCodePerAccessToken(string code, string redirectUri)
-        {
-            var request = new RestRequest("/oauth/token", Method.POST);
-            
-            request.AddHeader("accept", "application/json");
-
-            request.AddParameter("client_id", this.clientID, ParameterType.GetOrPost);
-            request.AddParameter("client_secret", this.clientSecret, ParameterType.GetOrPost);
-            request.AddParameter("code", code, ParameterType.GetOrPost);
-            request.AddParameter("grant_type", "authorization_code", ParameterType.GetOrPost);
-            request.AddParameter("redirect_uri", redirectUri, ParameterType.GetOrPost);
-
-            var response = this.client.Execute<Dictionary<string, string>>(request).Data;
-
-            if (response.ContainsKey("error") || response.ContainsKey("error_description"))
-            {
-                throw new OAuthException(response["error_description"], response["error"]);
-            }
-
-            return new TokenResult
-            {
-                AccessToken = response["access_token"],
-                IdToken = response.ContainsKey("id_token") ? response["id_token"] : string.Empty
-            };
-        }
-
-        /// <summary>
-        /// Gets user information from an access token.
-        /// </summary>
-        /// <param name="accessToken">The access token.</param>
-        /// <returns>An instance of UserProfile contaning the user information.</returns>
-        public UserProfile GetUserInfo(string accessToken)
-        {
-            var request = new RestRequest("/userinfo?access_token={accessToken}");
-
-            request.AddHeader("accept", "application/json");
-            request.AddParameter("accessToken", accessToken, ParameterType.UrlSegment);
-
-            var response = this.client.Execute(request);
-            if (response.StatusCode == HttpStatusCode.Unauthorized)
-            {
-                throw new InvalidOperationException(GetErrorDetails(response.Content));
-            }
-
-            var mappedProperties = new string[] 
-            {
-                "email",
-                "family_name",
-                "gender",
-                "given_name",
-                "locale",
-                "name",
-                "nickname",
-                "picture",
-                "user_id",
-                "identities"
-            };
-
-            var userProfile = JsonConvert.DeserializeObject<UserProfile>(response.Content);
-            var responseData = JsonConvert.DeserializeObject<Dictionary<string, object>>(response.Content);
-            userProfile.ExtraProperties = responseData != null ?
-                responseData.Keys.Where(x => !mappedProperties.Contains(x)).ToDictionary(x => x, x => responseData[x]) :
-                new Dictionary<string, object>();
-
-            // Convert JArray to string[]
-            for (int i = 0; i < userProfile.ExtraProperties.Count; i++)
-            {
-                var item = userProfile.ExtraProperties.ElementAt(i);
-                if (item.Value is JArray)
-                {
-                    var stringArray = ((JArray)item.Value).Select(v => v.ToString()).ToArray();
-                    userProfile.ExtraProperties.Remove(item.Key);
-                    userProfile.ExtraProperties.Add(item.Key, stringArray);
-                }
-            }
-
-            return userProfile;
-        }
-
-        /// <summary>
-        /// Gets a delegation token.
-        /// </summary>
-        /// <param name="token">The current access token.</param>
-        /// <param name="targetClientId">The client id of the target application.</param>
-        /// <returns>An instance of DelegationTokenResult containing the delegation token id.</returns>
-        public DelegationTokenResult GetDelegationToken(string token, string targetClientId)
-        {
-            var request = new RestRequest("/delegation", Method.POST);
-
-            request.AddHeader("accept", "application/json");
-
-            request.AddParameter("client_id", this.clientID, ParameterType.GetOrPost);
-            request.AddParameter("client_secret", this.clientSecret, ParameterType.GetOrPost);
-            request.AddParameter("grant_type", "urn:ietf:params:oauth:grant-type:jwt-bearer", ParameterType.GetOrPost);
-            request.AddParameter("id_token", token, ParameterType.GetOrPost);
-            request.AddParameter("target", targetClientId, ParameterType.GetOrPost);
-
-            var response = this.client.Execute<Dictionary<string, string>>(request).Data;
-
-            if (response.ContainsKey("error") || response.ContainsKey("error_description"))
-            {
-                throw new OAuthException(response["error_description"], response["error"]);
-            }
-
-            return new DelegationTokenResult
-            {
-                IdToken = response.ContainsKey("id_token") ? response["id_token"] : string.Empty
-            };
-        }
-
-        private static string GetErrorDetails(string resultContent)
-        {
-            try
-            {
-                return JsonConvert.DeserializeObject(resultContent).ToString();
-            }
-            catch (JsonReaderException)
-            {
-            }
-
-            return resultContent;
-        }
-
-        private string GetAccessToken()
-        {
-            if (this.currentToken != null && this.currentToken.RetrievedIn + TimeSpan.FromHours(10) > DateTime.Now)
-            {
-                return this.currentToken.Token;
-            }
-
-            var request = new RestRequest("/oauth/token", Method.POST);
-
-            request.AddHeader("accept", "application/json");
-            request.AddParameter("client_id", this.clientID, ParameterType.GetOrPost);
-            request.AddParameter("client_secret", this.clientSecret, ParameterType.GetOrPost);
-            request.AddParameter("grant_type", "client_credentials", ParameterType.GetOrPost);
-
-            var response = this.client.Execute<Dictionary<string, string>>(request);
-
-            if (response.StatusCode == HttpStatusCode.Unauthorized)
-            {
-                throw new ArgumentException("invalid clientid, secret or domain");
-            }
-            else if (response.StatusCode != HttpStatusCode.OK && response.StatusCode != HttpStatusCode.NotModified)
-            {
-                throw new InvalidOperationException(
-                    string.Format("{0} - {1}", response.StatusCode, GetErrorDetails(response.Content)));
-            }
-
-            var tk = response.Data["access_token"];
-            this.currentToken = new AccessToken(DateTime.Now, tk);
-
-            return this.currentToken.Token;
-        }
-
-        private Page<Connection> GetConnectionsInternal(bool onlySocials = false, bool onlyEnterprise = false, int pageSize = 0)
-        {
-            var request = new RestRequest("/api/connections");
-            request.AddParameter("only_socials", onlySocials);
-            request.AddParameter("only_enterprise", onlyEnterprise);
-            
-            if (pageSize > 0)
-            {
-                request.AddParameter("per_page", pageSize);
-            }
-
-            return LoadPagedResource<Connection>(request);
-        }
-
-        private Page<User> GetUsers(string connectionType, string search, int pageSize = 0)
-        {
-            if (string.IsNullOrEmpty(connectionType))
-            {
-                throw new ArgumentNullException("connectionType");
-            }
-
-            var request = new RestRequest("/api/{connectionType}/users");
-            request.AddParameter("connectionType", connectionType, ParameterType.UrlSegment);
-
-            if (!string.IsNullOrEmpty(search))
-            {
-                request.AddParameter("search", search);
-            }
-
-            if (pageSize > 0)
-            {
-                request.AddParameter("per_page", pageSize);
-            }
-
-            return LoadPagedResource<User>(request);
-        }
-
-        private Page<T> LoadPagedResource<T>(RestRequest request)
-        {
-            var accessToken = GetAccessToken();
-            request.AddParameter("access_token", accessToken);
-
-            request.AddHeader("accept", "application/json");
-
-            var response = client.Execute(request);
-            return BuildPage<T>(response);
-        }
-
-        private Page<T> LoadPageFromLink<T>(string url)
-        {
-            // URL is absolute, so we cannot use previously created client (it has a base URL)
-            var client = new RestClient();
-            var request = new RestRequest(url);
-            request.AddHeader("accept", "application/json");
-
-            var response = client.Execute(request);
-            return BuildPage<T>(response);
-        }
-
-        private Page<T> BuildPage<T>(IRestResponse response)
-        {
-            var results = JsonConvert.DeserializeObject<List<T>>(response.Content);
-            var links = ParseLinks(response.Headers.FirstOrDefault(h => h.Name == "Link"));
-
-            if (!links.ContainsKey("next"))
-            {
-                return new Page<T>(results, false, null);
-            }
-
-            return new Page<T>(results, true, () => LoadPageFromLink<T>(links["next"]));
-        }
-
-        /// <summary>
-        /// Given the 'Links' header will parse the links that have been returned from the API.
-        /// </summary>
-        /// <param name="linksHeader">The links header, which may be null or contain an empty string.</param>
-        /// <returns>A dictionary of links, with the key being the <c>rel</c> and the value the URL.</returns>
-        private Dictionary<string, string> ParseLinks(Parameter linksHeader)
-        {
-            if (linksHeader == null || linksHeader.Value == null || string.IsNullOrEmpty(linksHeader.Value.ToString()))
-            {
-                return new Dictionary<string, string>();
-            }
-
-            var entries = linksHeader.Value.ToString().Split(',');
-
-            return entries.ToDictionary(
-                e => Regex.Match(e, "rel=\"(.*)\"").Groups[1].Value, 
-                e => Regex.Match(e, "<(.*)>").Groups[1].Value);
-        } 
-    }
+﻿
+namespace Auth0
+{
+	using System.IO;
+    using System;
+    using System.Collections.Generic;
+    using System.Linq;
+    using System.Text.RegularExpressions;
+    using System.Net;
+    using Newtonsoft.Json;
+    using RestSharp;
+    using Newtonsoft.Json.Linq;
+
+    /// <summary>
+    /// Provides access to Auth0 services.
+    /// </summary>
+    public class Client
+    {
+        private static readonly Regex NextRelLinkRegex = new Regex("<(?<url>.*)>.*rel=\"next\"", RegexOptions.Compiled | RegexOptions.IgnoreCase);
+
+        private readonly string clientID;
+        private readonly string clientSecret;
+        private readonly string domain;
+        private AccessToken currentToken;
+        private readonly RestClient client;
+
+        /// <summary>
+        /// Creates an instance of the client.
+        /// </summary>
+        /// <param name="clientID">The client id of the application, as shown in the dashboard settings.</param>
+        /// <param name="clientSecret">The client secret of the application, as shown in the dashboard settings.</param>
+        /// <param name="domain">The domain for the Auth0 server.</param>
+        public Client(string clientID, string clientSecret, string domain)
+        {
+            this.clientID = clientID;
+            this.clientSecret = clientSecret;
+            this.domain = domain;
+            string url = "https://" + this.domain;
+            this.client = new RestClient(url);
+        }
+
+        /// <summary>
+        /// Returns a list of all the connections defined for the application.
+        /// </summary>
+        /// <returns>An IEnumerable of connections.</returns>
+        public Page<Connection> GetConnections(int pageSize = 0)
+        {
+            return this.GetConnectionsInternal(pageSize: pageSize);
+        }
+
+        /// <summary>
+        /// Returns a list of all the social connections defined for the application.
+        /// </summary>
+        /// <returns>An IEnumerable of connections.</returns>
+        public Page<Connection> GetSocialConnections(int pageSize = 0)
+        {
+            return this.GetConnectionsInternal(onlySocials: true, pageSize: pageSize);
+        }
+
+        /// <summary>
+        /// Returns a list of all the enterprise connections defined for the application.
+        /// </summary>
+        /// <returns>An IEnumerable of connections.</returns>
+        public Page<Connection> GetEnterpriseConnections(int pageSize = 0)
+        {
+            return this.GetConnectionsInternal(onlyEnterprise: true, pageSize: pageSize);
+        }
+
+        /// <summary>
+        /// Creates a new connection using a provisioning ticket.
+        /// </summary>
+        /// <param name="provisioningTicket">The provisioning ticket containing the options for the new connection.</param>
+        /// <returns>An instance of CreateConnectionResult containing the results of the operation.</returns>
+        public CreateConnectionResult CreateConnection(ProvisioningTicket provisioningTicket)
+        {
+            var connectionTicket = new Connection(
+                provisioningTicket.strategy, 
+                provisioningTicket.options["tenant_domain"]);
+
+            if (provisioningTicket.options.ContainsKey("adfs_server") &&
+                !string.IsNullOrEmpty(provisioningTicket.options["adfs_server"]))
+            {
+                connectionTicket.Options.AdfsServer = provisioningTicket.options["adfs_server"];
+            }
+
+            if (provisioningTicket.options.ContainsKey("server_url") &&
+                !string.IsNullOrEmpty(provisioningTicket.options["server_url"]))
+            {
+                connectionTicket.Options.ServerUrl = provisioningTicket.options["server_url"];
+            }
+
+            try
+            {
+                var connection = this.CreateConnection(connectionTicket);
+                return new CreateConnectionResult
+                {
+                    worked = true,
+                    provisioning_ticket_url = connection.ProvisioningTicketUrl
+                };
+            }
+            catch (Exception ex)
+            {
+                return new CreateConnectionResult
+                {
+                    worked = false,
+                    error = ex.Message
+                };
+            }
+        }
+
+        /// <summary>
+        /// Creates a new connection.
+        /// </summary>
+        /// <param name="ticket">An instance of a Connection object representing the connection to create.</param>
+        /// <returns>An instance of the Connection object created.</returns>
+        public Connection CreateConnection(Connection ticket)
+        {
+            var accessToken = this.GetAccessToken();
+
+            var request = new RestRequest("/api/connections?access_token=" + accessToken, Method.POST);
+            request.JsonSerializer = new RestSharp.Serializers.JsonSerializer();
+            
+            request.RequestFormat = DataFormat.Json;
+            request.AddHeader("Content-Type", "application/json");
+            request.AddBody(ticket);
+
+            var result = this.client.Execute(request);
+            if (result.StatusCode != HttpStatusCode.OK && result.StatusCode != HttpStatusCode.Created)
+            {
+                var detail = GetErrorDetails(result.Content);
+                throw new InvalidOperationException(
+                    string.Format("{0} - {1}", result.StatusDescription, detail));
+            }
+
+            return JsonConvert.DeserializeObject<Connection>(result.Content);
+        }
+
+        /// <summary>
+        /// Deletes a previously created connection.
+        /// </summary>
+        /// <param name="connectionName">The name of the connection to delete.</param>
+        public void DeleteConnection(string connectionName)
+        {
+            var accessToken = this.GetAccessToken();
+            var request = new RestRequest("/api/connections/{name}?access_token={accessToken}", Method.DELETE);
+            
+            request.AddParameter("name", connectionName, ParameterType.UrlSegment);
+            request.AddParameter("accessToken", accessToken, ParameterType.UrlSegment);
+
+            this.client.Execute(request);
+        }
+
+        /// <summary>
+        /// Gets all the users available in a connection.
+        /// </summary>
+        /// <param name="connectionName">The connection name.</param>
+        /// <returns>An IEnumerable of User instances.</returns>
+        public Page<User> GetUsersByConnection(string connectionName, int pageSize = 0)
+        {
+            return this.GetUsersByConnection(connectionName, string.Empty, pageSize);
+        }
+
+        /// <summary>
+        /// Gets all the users available in a connection that match a search string.
+        /// If the connection doesn't have a directory or it is a social connection like 
+        /// Google OAuth 2 it will return all the users that have logged in to your 
+        /// application at least once.
+        /// </summary>
+        /// <param name="connectionName">The connection name.</param>
+        /// <param name="search">The search string to use.</param>
+        /// <returns>An IEnumerable of User instances.</returns>
+        public Page<User> GetUsersByConnection(string connectionName, string search, int pageSize = 0)
+        {
+            var request = new RestRequest("/api/connections/{connectionName}/users");
+            request.AddParameter("connectionName", connectionName, ParameterType.UrlSegment);
+
+            if (!string.IsNullOrEmpty(search))
+            {
+                request.AddParameter("search", search);
+            }
+
+            if (pageSize > 0)
+            {
+                request.AddParameter("per_page", pageSize);
+            }
+
+            return LoadPagedResource<User>(request);
+        }
+
+        /// <summary>
+        /// Gets all the users available in social connections.
+        /// If the connection doesn't have a directory or it is a social connection like 
+        /// Google OAuth 2 it will return all the users that have logged in to your 
+        /// application at least once.
+        /// </summary>
+        /// <returns>An IEnumerable of User instances.</returns>
+        public Page<User> GetSocialUsers(int pageSize = 0)
+        {
+            return this.GetSocialUsers(string.Empty, pageSize);
+        }
+
+        /// <summary>
+        /// Gets all the users available in social connections that match a search string.
+        /// If the connection doesn't have a directory or it is a social connection like 
+        /// Google OAuth 2 it will return all the users that have logged in to your 
+        /// application at least once.
+        /// </summary>
+        /// <param name="search">The search string to use.</param>
+        /// <returns>An IEnumerable of User instances.</returns>
+        public Page<User> GetSocialUsers(string search, int pageSize = 0)
+        {
+            return this.GetUsers("socialconnections", search, pageSize);
+        }
+
+        /// <summary>
+        /// Gets all the users available in enterprise connections.
+        /// If the connection doesn't have a directory or it is a social connection like 
+        /// Google OAuth 2 it will return all the users that have logged in to your 
+        /// application at least once.
+        /// </summary>
+        /// <returns>An IEnumerable of User instances.</returns>
+        public Page<User> GetEnterpriseUsers(int pageSize = 0)
+        {
+            return this.GetEnterpriseUsers(string.Empty, pageSize);
+        }
+
+        /// <summary>
+        /// Gets all the users available in enterprise connections that match a search string.
+        /// If the connection doesn't have a directory or it is a social connection like 
+        /// Google OAuth 2 it will return all the users that have logged in to your 
+        /// application at least once.
+        /// </summary>
+        /// <param name="search">The search string to use.</param>
+        /// <returns>An IEnumerable of User instances.</returns>
+        public Page<User> GetEnterpriseUsers(string search, int pageSize = 0)
+        {
+            return this.GetUsers("enterpriseconnections", search, pageSize);
+        }
+
+        /// <summary>
+        /// Asks the server an access token, providing an authorization code.
+        /// </summary>
+        /// <param name="code">The authorization code received.</param>
+        /// <param name="redirectUri">The redirect uri.</param>
+        /// <returns>An instance of TokenResult containing the access token.</returns>
+        public TokenResult ExchangeAuthorizationCodePerAccessToken(string code, string redirectUri)
+        {
+            var request = new RestRequest("/oauth/token", Method.POST);
+            
+            request.AddHeader("accept", "application/json");
+
+            request.AddParameter("client_id", this.clientID, ParameterType.GetOrPost);
+            request.AddParameter("client_secret", this.clientSecret, ParameterType.GetOrPost);
+            request.AddParameter("code", code, ParameterType.GetOrPost);
+            request.AddParameter("grant_type", "authorization_code", ParameterType.GetOrPost);
+            request.AddParameter("redirect_uri", redirectUri, ParameterType.GetOrPost);
+
+            var response = this.client.Execute<Dictionary<string, string>>(request).Data;
+
+            if (response.ContainsKey("error") || response.ContainsKey("error_description"))
+            {
+                throw new OAuthException(response["error_description"], response["error"]);
+            }
+
+            return new TokenResult
+            {
+                AccessToken = response["access_token"],
+                IdToken = response.ContainsKey("id_token") ? response["id_token"] : string.Empty
+            };
+        }
+
+        /// <summary>
+        /// Gets user information from an access token.
+        /// </summary>
+        /// <param name="accessToken">The access token.</param>
+        /// <returns>An instance of UserProfile contaning the user information.</returns>
+        public UserProfile GetUserInfo(string accessToken)
+        {
+            var request = new RestRequest("/userinfo?access_token={accessToken}");
+
+            request.AddHeader("accept", "application/json");
+            request.AddParameter("accessToken", accessToken, ParameterType.UrlSegment);
+
+            var response = this.client.Execute(request);
+            if (response.StatusCode == HttpStatusCode.Unauthorized)
+            {
+                throw new InvalidOperationException(GetErrorDetails(response.Content));
+            }
+
+            var mappedProperties = new string[] 
+            {
+                "email",
+                "family_name",
+                "gender",
+                "given_name",
+                "locale",
+                "name",
+                "nickname",
+                "picture",
+                "user_id",
+                "identities"
+            };
+
+            var userProfile = JsonConvert.DeserializeObject<UserProfile>(response.Content);
+            var responseData = JsonConvert.DeserializeObject<Dictionary<string, object>>(response.Content);
+            userProfile.ExtraProperties = responseData != null ?
+                responseData.Keys.Where(x => !mappedProperties.Contains(x)).ToDictionary(x => x, x => responseData[x]) :
+                new Dictionary<string, object>();
+
+            // Convert JArray to string[]
+            for (int i = 0; i < userProfile.ExtraProperties.Count; i++)
+            {
+                var item = userProfile.ExtraProperties.ElementAt(i);
+                if (item.Value is JArray)
+                {
+                    var stringArray = ((JArray)item.Value).Select(v => v.ToString()).ToArray();
+                    userProfile.ExtraProperties.Remove(item.Key);
+                    userProfile.ExtraProperties.Add(item.Key, stringArray);
+                }
+            }
+
+            return userProfile;
+        }
+
+        /// <summary>
+        /// Gets a delegation token.
+        /// </summary>
+        /// <param name="token">The current access token.</param>
+        /// <param name="targetClientId">The client id of the target application.</param>
+        /// <returns>An instance of DelegationTokenResult containing the delegation token id.</returns>
+        public DelegationTokenResult GetDelegationToken(string token, string targetClientId)
+        {
+            var request = new RestRequest("/delegation", Method.POST);
+
+            request.AddHeader("accept", "application/json");
+
+            request.AddParameter("client_id", this.clientID, ParameterType.GetOrPost);
+            request.AddParameter("client_secret", this.clientSecret, ParameterType.GetOrPost);
+            request.AddParameter("grant_type", "urn:ietf:params:oauth:grant-type:jwt-bearer", ParameterType.GetOrPost);
+            request.AddParameter("id_token", token, ParameterType.GetOrPost);
+            request.AddParameter("target", targetClientId, ParameterType.GetOrPost);
+
+            var response = this.client.Execute<Dictionary<string, string>>(request).Data;
+
+            if (response.ContainsKey("error") || response.ContainsKey("error_description"))
+            {
+                throw new OAuthException(response["error_description"], response["error"]);
+            }
+
+            return new DelegationTokenResult
+            {
+                IdToken = response.ContainsKey("id_token") ? response["id_token"] : string.Empty
+            };
+        }
+
+        private static string GetErrorDetails(string resultContent)
+        {
+            try
+            {
+                return JsonConvert.DeserializeObject(resultContent).ToString();
+            }
+            catch (JsonReaderException)
+            {
+            }
+
+            return resultContent;
+        }
+
+        private string GetAccessToken()
+        {
+            if (this.currentToken != null && this.currentToken.RetrievedIn + TimeSpan.FromHours(10) > DateTime.Now)
+            {
+                return this.currentToken.Token;
+            }
+
+            var request = new RestRequest("/oauth/token", Method.POST);
+
+            request.AddHeader("accept", "application/json");
+            request.AddParameter("client_id", this.clientID, ParameterType.GetOrPost);
+            request.AddParameter("client_secret", this.clientSecret, ParameterType.GetOrPost);
+            request.AddParameter("grant_type", "client_credentials", ParameterType.GetOrPost);
+
+            var response = this.client.Execute<Dictionary<string, string>>(request);
+
+            if (response.StatusCode == HttpStatusCode.Unauthorized)
+            {
+                throw new ArgumentException("invalid clientid, secret or domain");
+            }
+            else if (response.StatusCode != HttpStatusCode.OK && response.StatusCode != HttpStatusCode.NotModified)
+            {
+                throw new InvalidOperationException(
+                    string.Format("{0} - {1}", response.StatusCode, GetErrorDetails(response.Content)));
+            }
+
+            var tk = response.Data["access_token"];
+            this.currentToken = new AccessToken(DateTime.Now, tk);
+
+            return this.currentToken.Token;
+        }
+
+        private Page<Connection> GetConnectionsInternal(bool onlySocials = false, bool onlyEnterprise = false, int pageSize = 0)
+        {
+            var request = new RestRequest("/api/connections");
+            request.AddParameter("only_socials", onlySocials);
+            request.AddParameter("only_enterprise", onlyEnterprise);
+            
+            if (pageSize > 0)
+            {
+                request.AddParameter("per_page", pageSize);
+            }
+
+            return LoadPagedResource<Connection>(request);
+        }
+
+        private Page<User> GetUsers(string connectionType, string search, int pageSize = 0)
+        {
+            if (string.IsNullOrEmpty(connectionType))
+            {
+                throw new ArgumentNullException("connectionType");
+            }
+
+            var request = new RestRequest("/api/{connectionType}/users");
+            request.AddParameter("connectionType", connectionType, ParameterType.UrlSegment);
+
+            if (!string.IsNullOrEmpty(search))
+            {
+                request.AddParameter("search", search);
+            }
+
+            if (pageSize > 0)
+            {
+                request.AddParameter("per_page", pageSize);
+            }
+
+            return LoadPagedResource<User>(request);
+        }
+
+        private Page<T> LoadPagedResource<T>(RestRequest request)
+        {
+            var accessToken = GetAccessToken();
+            request.AddParameter("access_token", accessToken);
+
+            request.AddHeader("accept", "application/json");
+
+            var response = client.Execute(request);
+            return BuildPage<T>(response);
+        }
+
+        private Page<T> LoadPageFromLink<T>(string url)
+        {
+            // URL is absolute, so we cannot use previously created client (it has a base URL)
+            var client = new RestClient();
+            var request = new RestRequest(url);
+            request.AddHeader("accept", "application/json");
+
+            var response = client.Execute(request);
+            return BuildPage<T>(response);
+        }
+
+        private Page<T> BuildPage<T>(IRestResponse response)
+        {
+            var results = JsonConvert.DeserializeObject<List<T>>(response.Content);
+            var links = ParseLinks(response.Headers.FirstOrDefault(h => h.Name == "Link"));
+
+            if (!links.ContainsKey("next"))
+            {
+                return new Page<T>(results, false, null);
+            }
+
+            return new Page<T>(results, true, () => LoadPageFromLink<T>(links["next"]));
+        }
+
+        /// <summary>
+        /// Given the 'Links' header will parse the links that have been returned from the API.
+        /// </summary>
+        /// <param name="linksHeader">The links header, which may be null or contain an empty string.</param>
+        /// <returns>A dictionary of links, with the key being the <c>rel</c> and the value the URL.</returns>
+        private Dictionary<string, string> ParseLinks(Parameter linksHeader)
+        {
+            if (linksHeader == null || linksHeader.Value == null || string.IsNullOrEmpty(linksHeader.Value.ToString()))
+            {
+                return new Dictionary<string, string>();
+            }
+
+            var entries = linksHeader.Value.ToString().Split(',');
+
+            return entries.ToDictionary(
+                e => Regex.Match(e, "rel=\"(.*)\"").Groups[1].Value, 
+                e => Regex.Match(e, "<(.*)>").Groups[1].Value);
+        } 
+    }
 }