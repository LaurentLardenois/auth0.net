--- conflicted
+++ resolved
@@ -131,11 +131,7 @@
             var header = new DiagnosticsHeader(sdkAssemblyName);
 
             // Extract dependencies from the Nuget packages.config
-<<<<<<< HEAD
-            using (var stream = sdkAssembly.GetManifestResourceStream("Auth0.ManagementApi.Client.packages.config"))
-=======
             using (var stream = sdkAssembly.GetManifestResourceStream(string.Format("{0}.packages.config", sdkAssemblyName.Name)))
->>>>>>> 72b127e0
             {
                 XElement root = XElement.Load(stream);
                 header.Dependencies = root.Elements("package")
