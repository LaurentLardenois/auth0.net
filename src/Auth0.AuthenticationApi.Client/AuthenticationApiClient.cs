--- conflicted
+++ resolved
@@ -1,29 +1,14 @@
 ﻿using System;
-<<<<<<< HEAD
-using System.Threading.Tasks;
-using Auth0.AuthenticationApi.Client.Models;
-=======
 using System.Collections.Generic;
 using System.Threading.Tasks;
 using Auth0.AuthenticationApi.Client.Diagnostics;
 using Auth0.AuthenticationApi.Client.Models;
 using PortableRest;
->>>>>>> 72b127e0
 
 namespace Auth0.AuthenticationApi.Client
 {
     public class AuthenticationApiClient : IAuthenticationApiClient
     {
-<<<<<<< HEAD
-        public AuthenticationApiClient()
-        {
-            
-        }
-        public Task<Uri> BuildAuthorizationUri(BuildAuthorizationUriRequest request)
-        {
-            throw new NotImplementedException();
-        }
-=======
         private readonly Uri baseUri;
         private readonly IApiConnection apiConnection;
 
@@ -79,6 +64,5 @@
                     { "device", request.Device }
                 });
         }
->>>>>>> 72b127e0
     }
 }