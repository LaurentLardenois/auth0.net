--- conflicted
+++ resolved
@@ -1,20 +1,3 @@
-<<<<<<< HEAD
-# Auth0 + ASP.NET WebAPI Seed
-This is the seed project you need to use if you're going to create an ASP.NET WebAPI application.
-
-This example is deployed in an Azure Web Site at https://auth0-aspnet-webapi.azurewebsites.net.
-
-#Running the example
-In order to run the example you need to have Visual Studio 2013 installed.
-
-You also need to set the ClientSecret and ClientId of your Auth0 app in the web.config file. To do that just find the following lines and modify accordingly:
-```CSharp
-<add key="Auth0ClientID" value="{CLIENT_ID}"/>
-<add key="Auth0ClientSecret" value="{CLIENT_SECRET}"/>
-```
-
-After that just press **F5** to run the application. It will start running in port **3001**. If you browse to [http://localhost:3001/ping](http://localhost:3001/ping) you should receive a response message.
-=======
 # Auth0 + ASP.NET WebAPI Seed
 This is the seed project you need to use if you're going to create an ASP.NET WebAPI application.
 
@@ -38,5 +21,4 @@
 Run `Install-Package Microsoft.AspNet.WebApi.Cors` from VS2013's package manager console.
 
 
-After that just press **F5** to run the application. It will start running in port **3001**. If you browse to [http://localhost:3001/ping](http://localhost:3001/ping) you should receive a response message.
->>>>>>> 042b843a
+After that just press **F5** to run the application. It will start running in port **3001**. If you browse to [http://localhost:3001/ping](http://localhost:3001/ping) you should receive a response message.