<<<<<<< HEAD
﻿<?xml version="1.0" encoding="utf-8"?>
<!--
  For more information on how to configure your ASP.NET application, please visit
  http://go.microsoft.com/fwlink/?LinkId=301879
  -->
<configuration>
  <appSettings>
    <add key="webpages:Version" value="3.0.0.0" />
    <add key="webpages:Enabled" value="false" />
    <add key="ClientValidationEnabled" value="true" />
    <add key="UnobtrusiveJavaScriptEnabled" value="true" />
    <add key="Auth0ClientID" value="{CLIENT_ID}"/>
    <add key="Auth0ClientSecret" value="{CLIENT_SECRET}"/>
  </appSettings>
  <system.web>
    <compilation debug="true" targetFramework="4.5" />
    <httpRuntime targetFramework="4.5" />
  </system.web>
  
  <runtime>
    <assemblyBinding xmlns="urn:schemas-microsoft-com:asm.v1">
      <dependentAssembly>
        <assemblyIdentity name="System.Web.Optimization" publicKeyToken="31bf3856ad364e35" />
        <bindingRedirect oldVersion="1.0.0.0-1.1.0.0" newVersion="1.1.0.0" />
      </dependentAssembly>
      <dependentAssembly>
        <assemblyIdentity name="WebGrease" publicKeyToken="31bf3856ad364e35" />
        <bindingRedirect oldVersion="0.0.0.0-1.5.2.14234" newVersion="1.5.2.14234" />
      </dependentAssembly>
      <dependentAssembly>
        <assemblyIdentity name="System.Web.Helpers" publicKeyToken="31bf3856ad364e35" />
        <bindingRedirect oldVersion="1.0.0.0-3.0.0.0" newVersion="3.0.0.0" />
      </dependentAssembly>
      <dependentAssembly>
        <assemblyIdentity name="System.Web.WebPages" publicKeyToken="31bf3856ad364e35" />
        <bindingRedirect oldVersion="1.0.0.0-3.0.0.0" newVersion="3.0.0.0" />
      </dependentAssembly>
      <dependentAssembly>
        <assemblyIdentity name="System.Web.Mvc" publicKeyToken="31bf3856ad364e35" />
        <bindingRedirect oldVersion="1.0.0.0-5.2.0.0" newVersion="5.2.0.0" />
      </dependentAssembly>
    </assemblyBinding>
  </runtime>
<system.webServer>
    <handlers>
      <remove name="ExtensionlessUrlHandler-Integrated-4.0" />
      <remove name="OPTIONSVerbHandler" />
      <remove name="TRACEVerbHandler" />
      <add name="ExtensionlessUrlHandler-Integrated-4.0" path="*." verb="*" type="System.Web.Handlers.TransferRequestHandler" preCondition="integratedMode,runtimeVersionv4.0" />
    </handlers>
  </system.webServer></configuration>
=======
﻿<?xml version="1.0" encoding="utf-8"?>
<!--
  For more information on how to configure your ASP.NET application, please visit
  http://go.microsoft.com/fwlink/?LinkId=301879
  -->
<configuration>
  <appSettings>
    <add key="webpages:Version" value="3.0.0.0" />
    <add key="webpages:Enabled" value="false" />
    <add key="ClientValidationEnabled" value="true" />
    <add key="UnobtrusiveJavaScriptEnabled" value="true" />
    <add key="auth0:ClientId" value="{CLIENT_ID}"/>
    <add key="auth0:ClientSecret" value="{CLIENT_SECRET}"/>
  </appSettings>
  <system.web>
    <compilation debug="true" targetFramework="4.5" />
    <httpRuntime targetFramework="4.5" />
  </system.web>
  
  <runtime>
    <assemblyBinding xmlns="urn:schemas-microsoft-com:asm.v1">
      <dependentAssembly>
        <assemblyIdentity name="System.Web.Optimization" publicKeyToken="31bf3856ad364e35" />
        <bindingRedirect oldVersion="1.0.0.0-1.1.0.0" newVersion="1.1.0.0" />
      </dependentAssembly>
      <dependentAssembly>
        <assemblyIdentity name="WebGrease" publicKeyToken="31bf3856ad364e35" />
        <bindingRedirect oldVersion="0.0.0.0-1.5.2.14234" newVersion="1.5.2.14234" />
      </dependentAssembly>
      <dependentAssembly>
        <assemblyIdentity name="System.Web.Helpers" publicKeyToken="31bf3856ad364e35" />
        <bindingRedirect oldVersion="1.0.0.0-3.0.0.0" newVersion="3.0.0.0" />
      </dependentAssembly>
      <dependentAssembly>
        <assemblyIdentity name="System.Web.WebPages" publicKeyToken="31bf3856ad364e35" />
        <bindingRedirect oldVersion="1.0.0.0-3.0.0.0" newVersion="3.0.0.0" />
      </dependentAssembly>
      <dependentAssembly>
        <assemblyIdentity name="System.Web.Mvc" publicKeyToken="31bf3856ad364e35" />
        <bindingRedirect oldVersion="1.0.0.0-5.2.0.0" newVersion="5.2.0.0" />
      </dependentAssembly>
    </assemblyBinding>
  </runtime>
<system.webServer>
    <handlers>
      <remove name="ExtensionlessUrlHandler-Integrated-4.0" />
      <remove name="OPTIONSVerbHandler" />
      <remove name="TRACEVerbHandler" />
      <add name="ExtensionlessUrlHandler-Integrated-4.0" path="*." verb="*" type="System.Web.Handlers.TransferRequestHandler" preCondition="integratedMode,runtimeVersionv4.0" />
    </handlers>
  </system.webServer></configuration>
>>>>>>> 042b843a
<|MERGE_RESOLUTION|>--- conflicted
+++ resolved
@@ -1,57 +1,4 @@
-<<<<<<< HEAD
-﻿<?xml version="1.0" encoding="utf-8"?>
-<!--
-  For more information on how to configure your ASP.NET application, please visit
-  http://go.microsoft.com/fwlink/?LinkId=301879
-  -->
-<configuration>
-  <appSettings>
-    <add key="webpages:Version" value="3.0.0.0" />
-    <add key="webpages:Enabled" value="false" />
-    <add key="ClientValidationEnabled" value="true" />
-    <add key="UnobtrusiveJavaScriptEnabled" value="true" />
-    <add key="Auth0ClientID" value="{CLIENT_ID}"/>
-    <add key="Auth0ClientSecret" value="{CLIENT_SECRET}"/>
-  </appSettings>
-  <system.web>
-    <compilation debug="true" targetFramework="4.5" />
-    <httpRuntime targetFramework="4.5" />
-  </system.web>
-  
-  <runtime>
-    <assemblyBinding xmlns="urn:schemas-microsoft-com:asm.v1">
-      <dependentAssembly>
-        <assemblyIdentity name="System.Web.Optimization" publicKeyToken="31bf3856ad364e35" />
-        <bindingRedirect oldVersion="1.0.0.0-1.1.0.0" newVersion="1.1.0.0" />
-      </dependentAssembly>
-      <dependentAssembly>
-        <assemblyIdentity name="WebGrease" publicKeyToken="31bf3856ad364e35" />
-        <bindingRedirect oldVersion="0.0.0.0-1.5.2.14234" newVersion="1.5.2.14234" />
-      </dependentAssembly>
-      <dependentAssembly>
-        <assemblyIdentity name="System.Web.Helpers" publicKeyToken="31bf3856ad364e35" />
-        <bindingRedirect oldVersion="1.0.0.0-3.0.0.0" newVersion="3.0.0.0" />
-      </dependentAssembly>
-      <dependentAssembly>
-        <assemblyIdentity name="System.Web.WebPages" publicKeyToken="31bf3856ad364e35" />
-        <bindingRedirect oldVersion="1.0.0.0-3.0.0.0" newVersion="3.0.0.0" />
-      </dependentAssembly>
-      <dependentAssembly>
-        <assemblyIdentity name="System.Web.Mvc" publicKeyToken="31bf3856ad364e35" />
-        <bindingRedirect oldVersion="1.0.0.0-5.2.0.0" newVersion="5.2.0.0" />
-      </dependentAssembly>
-    </assemblyBinding>
-  </runtime>
-<system.webServer>
-    <handlers>
-      <remove name="ExtensionlessUrlHandler-Integrated-4.0" />
-      <remove name="OPTIONSVerbHandler" />
-      <remove name="TRACEVerbHandler" />
-      <add name="ExtensionlessUrlHandler-Integrated-4.0" path="*." verb="*" type="System.Web.Handlers.TransferRequestHandler" preCondition="integratedMode,runtimeVersionv4.0" />
-    </handlers>
-  </system.webServer></configuration>
-=======
-﻿<?xml version="1.0" encoding="utf-8"?>
+<?xml version="1.0" encoding="utf-8"?>
 <!--
   For more information on how to configure your ASP.NET application, please visit
   http://go.microsoft.com/fwlink/?LinkId=301879
@@ -101,5 +48,4 @@
       <remove name="TRACEVerbHandler" />
       <add name="ExtensionlessUrlHandler-Integrated-4.0" path="*." verb="*" type="System.Web.Handlers.TransferRequestHandler" preCondition="integratedMode,runtimeVersionv4.0" />
     </handlers>
-  </system.webServer></configuration>
->>>>>>> 042b843a
+  </system.webServer></configuration>